--- conflicted
+++ resolved
@@ -153,11 +153,7 @@
         Todo todo = new Todo();
         todo.title = "buy";
         todo.content = "milk banana apple";
-<<<<<<< HEAD
-        todo.createdTimeMillis = new Date();
-=======
         todo.createdTime = new Date();
->>>>>>> b88736e3
         orma.insertIntoTodo(todo);
 
         // read
